--- conflicted
+++ resolved
@@ -8,11 +8,7 @@
 
 ## About this repo
 
-<<<<<<< HEAD
-Implementation of the DAPOL+ protocol introduced in the "Generalized Proof of Liabilities" by Yan Ji and Konstantinos Chalkias ACM CCS 2021 paper, available [here](https://eprint.iacr.org/2021/1350).
-=======
 This repo is a Rust implementation of the DAPOL+ protocol, which was introduced in the "Generalized Proof of Liabilities" ACM CCS 2021 paper, by Yan Ji and Konstantinos Chalkias (available [here](https://eprint.iacr.org/2021/1350)).
->>>>>>> 777ae572
 
 DAPOL+ (Distributed Auditing Proof of Liabilities) is a protocol around a Merkle Sum Tree that allows an entity to cryptographically commit to it's liabilities in a way that maintains data privacy and verifiability. Some examples of where this protocol is useful:
 - Centralized cryptocurrency exchange uses DAPOL+ to commit to the digital asset balances it owes it's users, and the users can verify that their balances are correctly represented in the tree
