--- conflicted
+++ resolved
@@ -86,16 +86,7 @@
     }
     tc.push(max_thread_count);
 
-<<<<<<< HEAD
-    println!(
-        "\n====================================================== \
-              \nmax_thread_counts {:?} \
-              \n======================================================",
-        tc
-    );
-=======
     println!("\nmax_thread_counts {:?}\n", tc);
->>>>>>> 5c79aa86
 
     tc.into_iter().map(|x| MaxThreadCount::from(x)).collect()
 }
